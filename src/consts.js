--- conflicted
+++ resolved
@@ -155,8 +155,6 @@
     // Regex matching a potentially allowed username. The numbers must match MIN and MAX!
     // Note that username must also pass isForbiddenUser() test to be allowed!
     REGEX: /^[a-zA-Z0-9_.-]{3,30}$/,
-<<<<<<< HEAD
-=======
 };
 
 /**
@@ -166,7 +164,6 @@
     MIN_LENGTH: 3,
     MAX_LENGTH: 30,
     REGEX: DNS_SAFE_NAME_REGEX,
->>>>>>> 9c39e229
 };
 
 /**

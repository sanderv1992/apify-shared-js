--- conflicted
+++ resolved
@@ -262,12 +262,7 @@
  * @returns {*}
  * @private
  */
-<<<<<<< HEAD
 const traverseObject = function (obj, clone, keyTransformFunc) {
-    // primitive types don't need to be cloned or further traversed
-    if (obj === null || typeof (obj) !== 'object' || Object.prototype.toString.call(obj) === '[object Date]') return obj;
-=======
-const _traverseObject = function (obj, clone, keyTransformFunc) {
     // Primitive types don't need to be cloned or further traversed.
     // Buffer needs to be skipped otherwise this will iterate over the whole buffer which kills the event loop.
     if (
@@ -276,7 +271,6 @@
         || Object.prototype.toString.call(obj) === '[object Date]'
         || isBuffer(obj)
     ) return obj;
->>>>>>> 9c39e229
 
     let result;
 

{
  "name": "apify-shared",
  "version": "0.1.67",
  "description": "Tools and constants shared across Apify projects.",
  "main": "build/index.js",
  "keywords": [
    "apify"
  ],
  "author": {
    "name": "Apify",
    "email": "support@apify.com",
    "url": "https://www.apify.com"
  },
  "contributors": [
    "Jan Curn <jan@apify.com>",
    "Marek Trunkát <marek@apify.com>"
  ],
  "license": "Apache-2.0",
  "repository": {
    "type": "git",
    "url": "git+https://github.com/apifytech/apify-shared-js"
  },
  "bugs": {
    "url": "https://github.com/apifytech/apify-shared-js/issues"
  },
  "homepage": "https://apify.com",
  "scripts": {
    "build": "rm -rf ./build && babel src --out-dir build && cp src/*.json build",
    "build-doc": "npm run clean && npm run build && node ./node_modules/jsdoc/jsdoc.js --package ./package.json -c ./jsdoc/conf.json -d docs",
    "test": "npm run build && mocha --timeout 5000 --compilers js:babel-core/register --recursive",
    "test-cov": "npm run build && babel-node node_modules/isparta/bin/isparta cover --report text --report html node_modules/mocha/bin/_mocha -- --reporter dot",
    "prepublishOnly": "test $RUNNING_FROM_SCRIPT || (echo \"You must use publish.sh instead of 'npm publish' directly!\"; exit 1)",
    "clean": "rm -rf build && rm -rf docs",
    "lint": "npm run build && eslint src test",
    "lint:fix": "eslint src test --fix"
  },
  "dependencies": {
    "bluebird": "^3.7.2",
    "clone": "^2.1.1",
<<<<<<< HEAD
    "request": "^2.88.0",
=======
    "is-buffer": "^2.0.3",
    "request": "^2.83.0",
>>>>>>> 9c39e229
    "slugg": "^1.2.1",
    "underscore": "^1.9.1",
    "url": "^0.11.0"
  },
  "devDependencies": {
    "@apify/eslint-config": "0.0.3",
    "ajv": "^6.9.2",
    "apify-jsdoc-template": "github:apifytech/apify-jsdoc-template",
    "babel-cli": "^6.26.0",
    "babel-plugin-add-module-exports": "^1.0.2",
    "babel-preset-env": "^1.7.0",
    "chai": "^4.2.0",
    "deploy-web-to-s3": "^1.3.0",
    "eslint": "^6.8.0",
    "isparta": "^4.1.1",
    "istanbul": "0.4.5",
<<<<<<< HEAD
    "jsdoc": "^3.6.3",
    "jsdoc-export-default-interop": "^0.3.1",
    "mocha": "^5.2.0",
    "sinon": "^8.0.1"
=======
    "jquery": "^3.4.1",
    "jsdoc": "^3.4.3",
    "jsdoc-export-default-interop": "^0.3.1",
    "jsdom": "^15.1.1",
    "mocha": "^5.0.0",
    "sinon": "^7.0.0"
>>>>>>> 9c39e229
  }
}<|MERGE_RESOLUTION|>--- conflicted
+++ resolved
@@ -37,12 +37,8 @@
   "dependencies": {
     "bluebird": "^3.7.2",
     "clone": "^2.1.1",
-<<<<<<< HEAD
+    "is-buffer": "^2.0.3",
     "request": "^2.88.0",
-=======
-    "is-buffer": "^2.0.3",
-    "request": "^2.83.0",
->>>>>>> 9c39e229
     "slugg": "^1.2.1",
     "underscore": "^1.9.1",
     "url": "^0.11.0"
@@ -59,18 +55,11 @@
     "eslint": "^6.8.0",
     "isparta": "^4.1.1",
     "istanbul": "0.4.5",
-<<<<<<< HEAD
     "jsdoc": "^3.6.3",
     "jsdoc-export-default-interop": "^0.3.1",
+    "jsdom": "^15.1.1",
+    "jquery": "^3.4.1",
     "mocha": "^5.2.0",
     "sinon": "^8.0.1"
-=======
-    "jquery": "^3.4.1",
-    "jsdoc": "^3.4.3",
-    "jsdoc-export-default-interop": "^0.3.1",
-    "jsdom": "^15.1.1",
-    "mocha": "^5.0.0",
-    "sinon": "^7.0.0"
->>>>>>> 9c39e229
   }
 }
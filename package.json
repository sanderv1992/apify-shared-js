{
  "name": "apify-shared",
  "version": "0.2.11",
  "description": "Tools and constants shared across Apify projects.",
  "main": "build/index.js",
  "keywords": [
    "apify"
  ],
  "author": {
    "name": "Apify",
    "email": "support@apify.com",
    "url": "https://www.apify.com"
  },
  "contributors": [
    "Jan Curn <jan@apify.com>",
    "Marek Trunkát <marek@apify.com>"
  ],
  "license": "Apache-2.0",
  "repository": {
    "type": "git",
    "url": "git+https://github.com/apifytech/apify-shared-js"
  },
  "bugs": {
    "url": "https://github.com/apifytech/apify-shared-js/issues"
  },
  "homepage": "https://apify.com",
  "scripts": {
    "build": "rm -rf ./build && babel src --out-dir build && cp src/*.json build",
    "build-doc": "npm run clean && npm run build && node ./node_modules/jsdoc/jsdoc.js --package ./package.json -c ./jsdoc/conf.json -d docs",
    "test": "npm run build && mocha --timeout 5000 --require @babel/register --recursive",
    "test-cov": "npm run build && babel-node node_modules/isparta/bin/isparta cover --report text --report html node_modules/mocha/bin/_mocha -- --reporter dot",
    "prepublishOnly": "test $RUNNING_FROM_SCRIPT || (echo \"You must use publish.sh instead of 'npm publish' directly!\"; exit 1)",
    "clean": "rm -rf build && rm -rf docs",
    "lint": "npm run build && eslint src test",
    "lint:fix": "eslint src test --fix"
  },
  "dependencies": {
    "bluebird": "^3.7.2",
    "chalk": "^3.0.0",
    "clone": "^2.1.1",
    "countries-list": "^2.5.1",
    "is-buffer": "^2.0.3",
    "request": "^2.88.0",
    "slugg": "^1.2.1",
    "underscore": "^1.9.1",
    "url": "^0.11.0"
  },
  "devDependencies": {
    "@apify/eslint-config": "0.0.3",
<<<<<<< HEAD
    "ajv": "^6.9.2",
    "apify-jsdoc-template": "github:apifytech/apify-jsdoc-template",
    "babel-cli": "^6.26.0",
    "babel-plugin-add-module-exports": "^1.0.0",
    "babel-preset-env": "^1.6.1",
    "chai": "^4.1.2",
    "chai-as-promised": "^7.1.1",
    "deploy-web-to-s3": "^1.2.1",
    "eslint": "^5.7.0",
    "isparta": "^4.0.0",
=======
    "@babel/cli": "^7.0.0",
    "@babel/core": "^7.0.0",
    "@babel/plugin-proposal-object-rest-spread": "^7.9.5",
    "@babel/preset-env": "^7.0.0",
    "@babel/register": "^7.0.0",
    "ajv": "^6.9.2",
    "apify-jsdoc-template": "github:apifytech/apify-jsdoc-template",
    "babel-plugin-add-module-exports": "^1.0.2",
    "chai": "^4.2.0",
    "deploy-web-to-s3": "^1.3.0",
    "eslint": "^6.8.0",
    "isparta": "^4.1.1",
>>>>>>> 8efac638
    "istanbul": "0.4.5",
    "jquery": "^3.4.1",
    "jsdoc": "^3.6.3",
    "jsdoc-export-default-interop": "^0.3.1",
<<<<<<< HEAD
    "mocha": "^5.0.0",
    "sinon": "^7.5.0"
=======
    "jsdom": "^15.1.1",
    "mocha": "^7.0.1",
    "sinon": "^8.0.1",
    "strip-ansi": "^6.0.0"
>>>>>>> 8efac638
  }
}<|MERGE_RESOLUTION|>--- conflicted
+++ resolved
@@ -47,18 +47,6 @@
   },
   "devDependencies": {
     "@apify/eslint-config": "0.0.3",
-<<<<<<< HEAD
-    "ajv": "^6.9.2",
-    "apify-jsdoc-template": "github:apifytech/apify-jsdoc-template",
-    "babel-cli": "^6.26.0",
-    "babel-plugin-add-module-exports": "^1.0.0",
-    "babel-preset-env": "^1.6.1",
-    "chai": "^4.1.2",
-    "chai-as-promised": "^7.1.1",
-    "deploy-web-to-s3": "^1.2.1",
-    "eslint": "^5.7.0",
-    "isparta": "^4.0.0",
-=======
     "@babel/cli": "^7.0.0",
     "@babel/core": "^7.0.0",
     "@babel/plugin-proposal-object-rest-spread": "^7.9.5",
@@ -66,24 +54,21 @@
     "@babel/register": "^7.0.0",
     "ajv": "^6.9.2",
     "apify-jsdoc-template": "github:apifytech/apify-jsdoc-template",
+    "babel-cli": "^6.26.0",
+    "babel-preset-env": "^1.6.1",
+    "chai-as-promised": "^7.1.1",
     "babel-plugin-add-module-exports": "^1.0.2",
     "chai": "^4.2.0",
     "deploy-web-to-s3": "^1.3.0",
     "eslint": "^6.8.0",
     "isparta": "^4.1.1",
->>>>>>> 8efac638
     "istanbul": "0.4.5",
     "jquery": "^3.4.1",
     "jsdoc": "^3.6.3",
     "jsdoc-export-default-interop": "^0.3.1",
-<<<<<<< HEAD
-    "mocha": "^5.0.0",
-    "sinon": "^7.5.0"
-=======
     "jsdom": "^15.1.1",
     "mocha": "^7.0.1",
     "sinon": "^8.0.1",
-    "strip-ansi": "^6.0.0"
->>>>>>> 8efac638
+    "strip-ansi": "^6.5.0"
   }
 }